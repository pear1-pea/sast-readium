--- conflicted
+++ resolved
@@ -52,8 +52,6 @@
 
 .DS_Store
 
-<<<<<<< HEAD
 vcpkg_installed
-=======
-.clangd
->>>>>>> c65c5190
+
+.clangd