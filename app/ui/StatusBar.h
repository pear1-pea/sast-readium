#pragma once

#include <QLabel>
<<<<<<< HEAD
#include <QStatusBar>
#include "../factory/WidgetFactory.h"
=======
#include "../components/factory/WidgetFactory.h"
>>>>>>> 175812a0

class StatusBar : public QStatusBar {
    Q_OBJECT
public:
    explicit StatusBar(QWidget* parent = nullptr);
    StatusBar(WidgetFactory* factory, QWidget* parent = nullptr);
<<<<<<< HEAD

=======
>>>>>>> 175812a0
    // interface
    void setPageInfo(int current, int total);
    void setZoomLevel(int percent);
    void setMessage(const QString& message);

private:
    QLabel* pageLabel;
    QLabel* zoomLabel;
};<|MERGE_RESOLUTION|>--- conflicted
+++ resolved
@@ -1,22 +1,14 @@
 #pragma once
 
 #include <QLabel>
-<<<<<<< HEAD
 #include <QStatusBar>
 #include "../factory/WidgetFactory.h"
-=======
-#include "../components/factory/WidgetFactory.h"
->>>>>>> 175812a0
 
 class StatusBar : public QStatusBar {
     Q_OBJECT
 public:
     explicit StatusBar(QWidget* parent = nullptr);
     StatusBar(WidgetFactory* factory, QWidget* parent = nullptr);
-<<<<<<< HEAD
-
-=======
->>>>>>> 175812a0
     // interface
     void setPageInfo(int current, int total);
     void setZoomLevel(int percent);
