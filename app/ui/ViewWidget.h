#pragma once


#include <QWidget>
#include <QGraphicsView>
#include <QGraphicsScene>
#include <QGraphicsPixmapItem>
#include <QImage>
#include <QPixmap>
<<<<<<< HEAD
#include <QVBoxLayout>
#include "qtmetamacros.h"
=======
#include <QMessageBox>
>>>>>>> 4d7e5e81

class ViewWidget : public QGraphicsView {
    Q_OBJECT
public:
    ViewWidget(QWidget* parent = nullptr);
    void changeImage(const QImage& image);

public slots:
    void zoomIn();
    void zoomOut();

signals:
    void scaleChanged(double scale);

private:
<<<<<<< HEAD
    QGraphicsView* view;
    QGraphicsScene* scene;
    QGraphicsPixmapItem* pixmapItem;
    QVBoxLayout* layout;
=======
    QGraphicsScene* scene;
    double currentScale; 
    const double maxScale;
    const double minScale;  
>>>>>>> 4d7e5e81
};<|MERGE_RESOLUTION|>--- conflicted
+++ resolved
@@ -7,12 +7,9 @@
 #include <QGraphicsPixmapItem>
 #include <QImage>
 #include <QPixmap>
-<<<<<<< HEAD
 #include <QVBoxLayout>
 #include "qtmetamacros.h"
-=======
 #include <QMessageBox>
->>>>>>> 4d7e5e81
 
 class ViewWidget : public QGraphicsView {
     Q_OBJECT
@@ -28,15 +25,11 @@
     void scaleChanged(double scale);
 
 private:
-<<<<<<< HEAD
     QGraphicsView* view;
     QGraphicsScene* scene;
     QGraphicsPixmapItem* pixmapItem;
     QVBoxLayout* layout;
-=======
-    QGraphicsScene* scene;
-    double currentScale; 
+    double currentScale;
     const double maxScale;
-    const double minScale;  
->>>>>>> 4d7e5e81
+    const double minScale;
 };