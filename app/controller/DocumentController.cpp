#include "DocumentController.h"
#include "../ui/dialogs/DocumentMetadataDialog.h"
#include <QFileDialog>
#include <QDebug>
#include <QMessageBox>
#include <QStandardPaths>
#include <QFile>
#include <poppler/qt6/poppler-qt6.h>

void DocumentController::initializeCommandMap() {
    commandMap = {
        {ActionMap::openFile,
         [this](QWidget* ctx) {
             QString filePath = QFileDialog::getOpenFileName(
                 ctx, tr("Open PDF"),
                 QStandardPaths::writableLocation(
                     QStandardPaths::DocumentsLocation),
                 tr("PDF Files (*.pdf)"));
             if (!filePath.isEmpty()) {
                 bool success = openDocument(filePath);
                 emit documentOperationCompleted(ActionMap::openFile, success);
             }
         }},
<<<<<<< HEAD
        {ActionMap::save, [this](QWidget* ctx) { /*....save()....*/ }},
        {ActionMap::saveAs, [this](QWidget* ctx) {
            saveDocumentCopy(ctx);
        }},
        {ActionMap::newTab,
         [this](QWidget* ctx) {
             QString filePath = QFileDialog::getOpenFileName(
                 ctx, tr("Open PDF in New Tab"),
                 QStandardPaths::writableLocation(
                     QStandardPaths::DocumentsLocation),
                 tr("PDF Files (*.pdf)"));
             if (!filePath.isEmpty()) {
                 bool success = openDocument(filePath);
                 emit documentOperationCompleted(ActionMap::newTab, success);
             }
         }},
        {ActionMap::closeTab,
         [this](QWidget* ctx) {
             // 这里需要从上下文获取要关闭的标签页索引
             // 暂时关闭当前文档
             bool success = closeCurrentDocument();
             emit documentOperationCompleted(ActionMap::closeTab, success);
         }},
        {ActionMap::closeCurrentTab,
         [this](QWidget* ctx) {
             bool success = closeCurrentDocument();
             emit documentOperationCompleted(ActionMap::closeCurrentTab, success);
         }},
        {ActionMap::closeAllTabs,
         [this](QWidget* ctx) {
             bool success = true;
             while (!documentModel->isEmpty()) {
                 if (!closeDocument(0)) {
                     success = false;
                     break;
                 }
             }
             emit documentOperationCompleted(ActionMap::closeAllTabs, success);
         }},
        {ActionMap::nextTab,
         [this](QWidget* ctx) {
             int current = documentModel->getCurrentDocumentIndex();
             int count = documentModel->getDocumentCount();
             if (count > 1) {
                 int next = (current + 1) % count;
                 switchToDocument(next);
                 emit documentOperationCompleted(ActionMap::nextTab, true);
             }
         }},
        {ActionMap::prevTab,
         [this](QWidget* ctx) {
             int current = documentModel->getCurrentDocumentIndex();
             int count = documentModel->getDocumentCount();
             if (count > 1) {
                 int prev = (current - 1 + count) % count;
                 switchToDocument(prev);
                 emit documentOperationCompleted(ActionMap::prevTab, true);
             }
         }},
        {ActionMap::toggleSideBar,
         [this](QWidget* ctx) {
             emit sideBarToggleRequested();
         }},
        {ActionMap::showSideBar,
         [this](QWidget* ctx) {
             emit sideBarShowRequested();
         }},
        {ActionMap::hideSideBar,
         [this](QWidget* ctx) {
             emit sideBarHideRequested();
         }},
        {ActionMap::setSinglePageMode,
         [this](QWidget* ctx) {
             emit viewModeChangeRequested(0); // SinglePage
         }},
        {ActionMap::setContinuousScrollMode,
         [this](QWidget* ctx) {
             emit viewModeChangeRequested(1); // ContinuousScroll
         }},
        // 页面导航操作
        {ActionMap::firstPage,
         [this](QWidget* ctx) {
             emit pdfActionRequested(ActionMap::firstPage);
         }},
        {ActionMap::previousPage,
         [this](QWidget* ctx) {
             emit pdfActionRequested(ActionMap::previousPage);
         }},
        {ActionMap::nextPage,
         [this](QWidget* ctx) {
             emit pdfActionRequested(ActionMap::nextPage);
         }},
        {ActionMap::lastPage,
         [this](QWidget* ctx) {
             emit pdfActionRequested(ActionMap::lastPage);
         }},
        {ActionMap::goToPage,
         [this](QWidget* ctx) {
             emit pdfActionRequested(ActionMap::goToPage);
         }},
        // 缩放操作
        {ActionMap::zoomIn,
         [this](QWidget* ctx) {
             emit pdfActionRequested(ActionMap::zoomIn);
         }},
        {ActionMap::zoomOut,
         [this](QWidget* ctx) {
             emit pdfActionRequested(ActionMap::zoomOut);
         }},
        {ActionMap::fitToWidth,
         [this](QWidget* ctx) {
             emit pdfActionRequested(ActionMap::fitToWidth);
         }},
        {ActionMap::fitToPage,
         [this](QWidget* ctx) {
             emit pdfActionRequested(ActionMap::fitToPage);
         }},
        {ActionMap::fitToHeight,
         [this](QWidget* ctx) {
             emit pdfActionRequested(ActionMap::fitToHeight);
         }},
        // 旋转操作
        {ActionMap::rotateLeft,
         [this](QWidget* ctx) {
             emit pdfActionRequested(ActionMap::rotateLeft);
         }},
        {ActionMap::rotateRight,
         [this](QWidget* ctx) {
             emit pdfActionRequested(ActionMap::rotateRight);
         }},
        // 主题操作
        {ActionMap::toggleTheme,
         [this](QWidget* ctx) {
             emit themeToggleRequested();
         }},
        // 文档信息操作
        {ActionMap::showDocumentMetadata,
         [this](QWidget* ctx) {
             showDocumentMetadata(ctx);
         }},
        // 最近文件操作
        {ActionMap::openRecentFile,
         [this](QWidget* ctx) {
             // 这个操作通过信号处理，不在这里直接实现
             qDebug() << "openRecentFile action triggered";
         }},
        {ActionMap::clearRecentFiles,
         [this](QWidget* ctx) {
             if (recentFilesManager) {
                 recentFilesManager->clearRecentFiles();
             }
         }}
    };
=======
        {ActionMap::saveFile, [this](QWidget* ctx) { /*....save()....*/ }}};
>>>>>>> 641c33aa
}

DocumentController::DocumentController(DocumentModel* model)
    : documentModel(model), recentFilesManager(nullptr) {
    initializeCommandMap();
}

void DocumentController::execute(ActionMap actionID, QWidget* context) {
    qDebug() << "EventID:" << actionID << "context" << context;

    auto it = commandMap.find(actionID);
    if (it != commandMap.end()) {
        (*it)(context);
    } else {
        qWarning() << "Unknown action ID:" << static_cast<int>(actionID);
    }
}

bool DocumentController::openDocument(const QString& filePath) {
    bool success = documentModel->openFromFile(filePath);

    // 如果文件打开成功，添加到最近文件列表
    if (success && recentFilesManager) {
        recentFilesManager->addRecentFile(filePath);
    }

    return success;
}

bool DocumentController::closeDocument(int index) {
    return documentModel->closeDocument(index);
}

bool DocumentController::closeCurrentDocument() {
    return documentModel->closeCurrentDocument();
}

void DocumentController::switchToDocument(int index) {
    documentModel->switchToDocument(index);
}

void DocumentController::setRecentFilesManager(RecentFilesManager* manager) {
    recentFilesManager = manager;
}

void DocumentController::showDocumentMetadata(QWidget* parent) {
    // 检查是否有当前文档
    if (documentModel->isEmpty()) {
        QMessageBox::information(parent, tr("提示"), tr("请先打开一个PDF文档"));
        return;
    }

    // 获取当前文档信息
    QString currentFilePath = documentModel->getCurrentFilePath();
    QString currentFileName = documentModel->getCurrentFileName();

    // 暂时使用简单的消息框显示基本信息，避免复杂的对话框导致编译问题
    QString info = QString("文档信息:\n文件名: %1\n路径: %2")
                   .arg(currentFileName.isEmpty() ? tr("未知") : currentFileName)
                   .arg(currentFilePath.isEmpty() ? tr("未知") : currentFilePath);

    // Get the current document from the model
    Poppler::Document* currentDoc = documentModel->getCurrentDocument();

    // Use the full DocumentMetadataDialog instead of simple message box
    DocumentMetadataDialog* dialog = new DocumentMetadataDialog(parent);
    dialog->setDocument(currentDoc, currentFilePath);
    dialog->exec();
    dialog->deleteLater();
}

void DocumentController::saveDocumentCopy(QWidget* parent) {
    // 检查是否有当前文档
    if (documentModel->isEmpty()) {
        QMessageBox::information(parent, tr("提示"), tr("请先打开一个PDF文档"));
        return;
    }

    // 获取当前文档
    Poppler::Document* currentDoc = documentModel->getCurrentDocument();
    if (!currentDoc) {
        QMessageBox::warning(parent, tr("错误"), tr("无法获取当前文档"));
        return;
    }

    // 获取当前文档信息
    QString currentFileName = documentModel->getCurrentFileName();
    QString suggestedName = currentFileName.isEmpty() ? "document_copy.pdf" :
                           currentFileName + "_copy.pdf";

    // 显示保存对话框
    QString filePath = QFileDialog::getSaveFileName(
        parent,
        tr("另存副本"),
        QStandardPaths::writableLocation(QStandardPaths::DocumentsLocation) + "/" + suggestedName,
        tr("PDF Files (*.pdf)")
    );

    if (filePath.isEmpty()) {
        return; // 用户取消了操作
    }

    // 确保文件扩展名为.pdf
    if (!filePath.toLower().endsWith(".pdf")) {
        filePath += ".pdf";
    }

    // 尝试保存文档副本
    // 注意：当前实现是一个简化版本，实际的注释嵌入需要额外的PDF处理库
    bool success = false;
    QString errorMessage;

    try {
        // 验证目标路径
        QFileInfo targetInfo(filePath);
        QDir targetDir = targetInfo.dir();

        if (!targetDir.exists()) {
            if (!targetDir.mkpath(targetDir.absolutePath())) {
                errorMessage = tr("无法创建目标目录：%1").arg(targetDir.absolutePath());
                throw std::runtime_error(errorMessage.toStdString());
            }
        }

        // 检查目标目录是否可写
        if (!targetInfo.dir().isReadable()) {
            errorMessage = tr("目标目录不可访问：%1").arg(targetDir.absolutePath());
            throw std::runtime_error(errorMessage.toStdString());
        }

        // 获取原始文档路径进行复制
        QString originalPath = documentModel->getCurrentFilePath();
        if (originalPath.isEmpty()) {
            errorMessage = tr("无法获取当前文档的文件路径");
            throw std::runtime_error(errorMessage.toStdString());
        }

        if (!QFile::exists(originalPath)) {
            errorMessage = tr("原始文档文件不存在：%1").arg(originalPath);
            throw std::runtime_error(errorMessage.toStdString());
        }

        // 检查原始文件是否可读
        QFileInfo originalInfo(originalPath);
        if (!originalInfo.isReadable()) {
            errorMessage = tr("无法读取原始文档文件：%1").arg(originalPath);
            throw std::runtime_error(errorMessage.toStdString());
        }

        // 如果目标文件已存在，询问用户是否覆盖
        if (QFile::exists(filePath)) {
            int result = QMessageBox::question(parent, tr("文件已存在"),
                tr("目标文件已存在：\n%1\n\n是否要覆盖现有文件？").arg(filePath),
                QMessageBox::Yes | QMessageBox::No, QMessageBox::No);

            if (result != QMessageBox::Yes) {
                // 用户选择不覆盖，操作取消
                emit documentOperationCompleted(ActionMap::saveAs, false);
                return;
            }

            // 尝试删除现有文件
            if (!QFile::remove(filePath)) {
                errorMessage = tr("无法删除现有文件：%1").arg(filePath);
                throw std::runtime_error(errorMessage.toStdString());
            }
        }

        // 复制文件
        success = QFile::copy(originalPath, filePath);

        if (!success) {
            errorMessage = tr("文件复制失败。可能的原因：\n- 磁盘空间不足\n- 文件权限问题\n- 目标路径无效");
            throw std::runtime_error(errorMessage.toStdString());
        }

        // 验证复制是否成功
        if (!QFile::exists(filePath)) {
            errorMessage = tr("文件复制完成但无法验证结果文件");
            throw std::runtime_error(errorMessage.toStdString());
        }

        // 检查文件大小是否匹配
        QFileInfo originalFileInfo(originalPath);
        QFileInfo copiedFileInfo(filePath);

        if (originalFileInfo.size() != copiedFileInfo.size()) {
            errorMessage = tr("复制的文件大小不匹配，可能复制不完整");
            QFile::remove(filePath); // 清理不完整的文件
            throw std::runtime_error(errorMessage.toStdString());
        }

        // 成功完成
        QMessageBox::information(parent, tr("保存成功"),
            tr("文档副本已成功保存到：\n%1\n\n文件大小：%2\n\n注意：当前版本将原始PDF文件复制为副本。如需将当前的标注和修改嵌入到副本中，需要使用专门的PDF编辑功能。")
            .arg(filePath)
            .arg(copiedFileInfo.size()));

    } catch (const std::exception& e) {
        success = false;
        if (errorMessage.isEmpty()) {
            errorMessage = tr("保存过程中发生未知错误：%1").arg(QString::fromStdString(e.what()));
        }

        QMessageBox::critical(parent, tr("保存失败"), errorMessage);

        // 清理可能创建的不完整文件
        if (QFile::exists(filePath)) {
            QFile::remove(filePath);
        }
    } catch (...) {
        success = false;
        errorMessage = tr("保存过程中发生未知错误");

        QMessageBox::critical(parent, tr("保存失败"), errorMessage);

        // 清理可能创建的不完整文件
        if (QFile::exists(filePath)) {
            QFile::remove(filePath);
        }
    }

    // 发送操作完成信号
    emit documentOperationCompleted(ActionMap::saveAs, success);
}<|MERGE_RESOLUTION|>--- conflicted
+++ resolved
@@ -21,7 +21,6 @@
                  emit documentOperationCompleted(ActionMap::openFile, success);
              }
          }},
-<<<<<<< HEAD
         {ActionMap::save, [this](QWidget* ctx) { /*....save()....*/ }},
         {ActionMap::saveAs, [this](QWidget* ctx) {
             saveDocumentCopy(ctx);
@@ -173,11 +172,10 @@
              if (recentFilesManager) {
                  recentFilesManager->clearRecentFiles();
              }
-         }}
+         }},
+        // 从合并分支添加的操作
+        {ActionMap::saveFile, [this](QWidget* ctx) { /*....save()....*/ }}
     };
-=======
-        {ActionMap::saveFile, [this](QWidget* ctx) { /*....save()....*/ }}};
->>>>>>> 641c33aa
 }
 
 DocumentController::DocumentController(DocumentModel* model)
