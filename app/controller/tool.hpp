--- conflicted
+++ resolved
@@ -1,6 +1,5 @@
 #pragma once
 
-<<<<<<< HEAD
 enum ActionMap {
     openFile,
     save,
@@ -48,8 +47,9 @@
     showDocumentMetadata,
     // 最近文件操作
     openRecentFile,
-    clearRecentFiles
-};
-=======
-enum ActionMap { openFile, saveFile, closeFile, fullScreen, zoomIn, zoomOut };
->>>>>>> 641c33aa
+    clearRecentFiles,
+    // 从合并分支添加的操作
+    saveFile,
+    closeFile,
+    fullScreen
+};